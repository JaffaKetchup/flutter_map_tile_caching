# Sponsors

Many thanks to my sponsors, no matter how much or how little they donated. Sponsorships & donations allow me to continue my projects and upgrade my hardware/setup, as well as allowing me to have some starting amount for further education and such-like.

* @tonyshkurenko
* @Mmisiek
* @huulbaek
* @andrewames
* @ozzy1873
* @eidolonFIRE
* @weishuhn
* @mohammedX6
* and 3 anonymous or private donors

# Changelog

<<<<<<< HEAD
## [9.0.0] - 2023/XX/XX

* Migrated to Flutter 3.10 and Dart 3
* Migrated to flutter_map v5
* Added support for Isar v4 (bug fixes & stability improvements)
* Bulk downloading reimplementation
  * Improved developer experience by re-organizing scope of `DownloadableRegion`s and `startForeground`
  * Improved download speed significantly
  * Added pause and resume functionality (to accompany existing cancel functionality)
  * Added support for rate limiting
  * Added support for multiple simultaneous downloads
  * Fixed instability and bugs when cancelling buffering downloads
  * Fixed generation of `LineRegion` tiles by reducing number of redundant duplicate tiles
  * Fixed usage of `obscuredQueryParams`
  * Removed support for bulk download buffering by size capacity
  * Removed support for custom `HttpClient`s
* Added secondary check to `FMTCImageProvider` to ensure responses are valid images
* Added `StoreManagement.pruneTilesOlderThan` method
* Improved performance of `tileImage` methods
* Improved error objects
* Replaced public facing `RegionType`/`type` with Dart 3 exhaustive switch statements through `BaseRegion/DownloadableRegion.when` & `RecoverableRegion.toRegion`
* Removed HTTP/2 support

Also:

* Created a miniature testing tile server
* Created automated tests for tile generation
* Improved & simplified example application
  * Removed update mechanism
  * Added user location tracking

## [8.0.0] - 2023/05/05
=======
## [8.0.1] - 2023/05/05

* Fixed bugs when generating tiles for `LineRegion`

## [8.0.0] - 2023/XX/XX
>>>>>>> f78df7a8

* Bulk downloading has been rewritten to use a new implementation that generates tile coordinates at the same time as downloading tiles
  * `check`ing the number of tiles in a region now uses a significantly faster and more efficient implementation
  * Starting a download no longer causes significant memory bloat, which could crash the app on large regions
  * Starting a download is now much quicker and closer to constant time, as tile coordinates don't need to be pre-generated
  * Cancelling a download no longer causes many `QueueCancelledException`s to be thrown, which could crash the app
  * Removed reliance on 'queue' dependency in order to squeeze as much speed as possible out of the new implementation
* Other improvements
  * `initialise` now automatically renames databases if their filename ID doesn't match their name hash
  * `initialise` can now throw a more useful `FMTCInitialisationException` with improved clarity
  * Methods that require a valid store descriptor object to be present now throw `FMTCDamagedStoreException` if it is not present
* Other bug fixes
  * `FMTCImageProvider`'s oldest tile deleter & bulk downloading now respects custom root directories
  * `FMTCImageProvider` now evicts failed images from Flutter's `ImageCache` to prevent errors
* Added support for custom `HttpClient`s/`BaseClient`s
* Added support for Isar v3.1 (bug fixes & stability improvements)

> **Version 7 was made unstable due to a non-semantic versioning compliant update of a dependency.**  
> **This means the pub version resolver can never resolve FMTC v7 without introducing compilation errors.**
>
> ## [7.2.0] - 2023/03/03
>
> * Stability improvements
>   * Starting multiple downloads no longer causes `LateInitializationErrors`
>   * Migrator storage and memory usage no longer spikes as significantly as previously, thanks to transaction batching
>   * Opening and processing of stores on initialisation is more robust and less error-prone to filename variations
>   * Root statistic watching now works on all platforms
> * Multiple minor bug fixes and documentation improvements
> * Added `maxStoreLength` config to example app
>
> ## [7.1.2] - 2023/02/18
>
> * Minor bug fixes
>
> ## [7.1.1] - 2023/02/16
>
> * Major bug fixes
> * Added debug mode
>
> ## [7.1.0] - 2023/02/14
>
> * Added URL query params obscurer feature
> * Added `headers` and `httpClient` parameters to `getTileProvider`
> * Minor documentation improvements
> * Minor bug fixes
>
> ## [7.0.2] - 2023/02/12
>
> * Minor changes to example application
>
> ## [7.0.1] - 2023/02/11
>
> * Minor bug fixes
> * Minor improvements
>
> ## [7.0.0] - 2023/02/04
>
> * Migrated to Isar database
> * Major performance improvements, thanks to Isar
> * Added buffering to bulk tile downloading
> * Added method to catch tile retrieval errors
> * Removed v4 -> v5 migrator & added v6 -> v7 migrator
> * Removed some synchronous methods from structure management
> * Removed 'fmtc_advanced' import file
>
> Plus the usual:
>
> * Minor performance improvements
> * Bug fixes
> * Dependency updates
> * Documentation improvements

## [6.2.0] - 2022/10/25

* Performance improvements
* Changed license to GPL v3
* Updated dependencies

## [6.1.0] - 2022/09/23

* Fixed bugs within import functionality
* Added support for notifications on Android 13+
* Improved performance
* Updated dependencies

## [6.0.1] - 2022/09/11

* Improved stability
* Updated dependencies

## [6.0.0] - 2022/09/05

* Added support for flutter_map v3
* Fixed bugs
* Improved example application

## [5.1.1] - 2022/08/12

* Fixed bugs
* Updated dependencies
* Improved example application

## [5.1.0] - 2022/08/09

* Added import/export functionality
* Improved example application
* Improved documentation
* Fixed bugs

## [5.0.0] - 2022/08/03

* Renamed and refactored internal and public APIs, ready for release
* Added `successfulSize` statistic to `DownloadProgress`
* Improved example application
* Improved documentation
* Fixed bugs

## [5.0.0-dev.6] - 2022/07/29

* Polish and preparations for full v5 release
* Moved `migrator` into `rootDirectory` to fix bugs
* Converted `DownloadManagement` to a singleton object
* Finished example application
* Improved documentation
* Fixed bugs

## [5.0.0-dev.5] - 2022/07/25

* Improved download time estimates and added tiles per second statistic
* Added custom filesystem string sanitiser setting to `FMTCSettings`
* Improved statistic watchers
* Improved example application
* Improved documentation
* Fixed bugs

## [5.0.0-dev.4] - 2022/07/19

* Added cache hits and misses statistics
* Added v4 to v5 file structure migration methods
* Reworked `invalidateCachedStatistics`
* Improved documentation
* Fixed bugs

## [5.0.0-dev.3] - 2022/07/17

* Improved example application
* Updated Gradle for example application
* Improved documentation
* Improved background downloading implementation
* Added support for 'flutter_map' v2.0.0
* Added Windows support to example application
* Fixed multiple bugs

## [5.0.0-dev.2] - 2022/06/13

* Example application improvements
* README documentation improvements
* Deprecated `preDownloadChecksCallback`
* Added `checkTileCached` to tile provider
* Refactored and reorganised public APIs (eg. moved `tileImage` from `stats` to `manage`)

## [5.0.0-dev.1] - 2022/06/01

* Widespread syntax changes
* Added custom metadata storage functionality
* Added statistic caching to improve performance somewhat
* Start of new example application for better performance and Material 3 support
* Documentation improvements
* Specification of platform support
* Internal refactoring and reorganization

## [4.0.1] - 2022/02/28

* Fix bug #45 (on GitHub)

## [4.0.0] - 2022/02/26

* Miscellaneous changes
* Check file system watching is supported before usage
* Incorporate all pre-releases

## [4.0.0-dev.11] - 2022/02/20

* Example improvements - new example app still in progress
* Improve estimations for downloading durations (still needs tweaking)
* Upgraded Dart and Flutter versions
* Fix bug #41 (on GitHub)

## [3.0.4] - 2022/02/10

* Fix bug #41 (on GitHub)
* Bumped 'flutter_local_notifications' version to v9.2.0

## [4.0.0-dev.10] - 2022/01/26

* Fixed major performance issues
* Example improvements - new example app still in progress
* Tweaked `AsyncMapCachingManager` & `MapCachingManager`
* Replaced assertions with throws
* Internal refactoring
* Added build tools
* Recovery system reworked - needs testing
* Added linter

## [4.0.0-dev.9] - 2021/12/27

* Added new functionality: `AsyncMapCachingManager` (extension methods)
* Added new functionality: debouncing for `watch...` methods in `MapCachingManager`
* Added new functionality: `emptyStore()` in `MapCachingManager`
* Fixed inaccurate size reporting
* Example improvements - new example app still in progress
* General changes to README

## [4.0.0-dev.8] - 2021/12/09

* New example app (in progress)
* Added `coverImage()` functionality
* General improvements
* Fixed issues for web compilation (needs more testing)
* Acknowledged issue with dynamic tile source swapping (see #31 on GitHub), still needs resolving

## [4.0.0-dev.7] - 2021/11/06

* Major performance improvements through custom `ImageProvider`
* Automatic cache store creation on initialization of `StorageCachingTileProvider` and `MapCachingManager`
* Added watchable stream to `MapCachingManager` to listen to changes in statistics
* Removed 'network_to_file_image' dependency
* Fixed and improved 'browse caching' logic
* Better hidden internal constructors
* Deprecated and removed some functionality

## [4.0.0-dev.6] - 2021/10/10

* Added pre-download check functionality
* Added ability to change caching behaviour
* Rewritten tile provider part to be smaller and more efficient
* Updated & fixed example
* Project reorganisation
* Updated tests

## [4.0.0-dev.5+1] - 2021/10/08

* Deprecated circle extensions to match new 'standard'
* Pleased Flutter formatter
* Updated example
* Fixed serious `Isolate` bugs that prevented downloads by removing the isolate system
* Added 'prettyPaint'ing to `LineRegion`
* Some performance improvements and internal refactoring
* Added more Installation instructions
* *BUG* `LineRegion` does not report an estimated amount of tiles in the example
* Updated tests

## [4.0.0-dev.5] - 2021/09/27

* Added multithreading to download loop (thanks to GitHub contributor [Abdelrahman-Sherif](https://github.com/Abdelrahman-Sherif))
* Add line tile loop (not complete, some bugs)
* Added precise recovery mode (requires testing)
* Changed tests to only use one thread
* Edited README
* Taken some features out of experimental
* Removed broken `compressionQuality`
* Removed encoded polyline conversion functionality
* ... and more

## [3.0.3] - 2021/09/12

* Fix bug #32 (on GitHub)
* Update .gitignore
* Update README to recommend v4

## [4.0.0-dev.4] - 2021/09/02

* Created recovery system
* Added new examples
* Improved automated tests
* Deprecated shape chooser
* Deprecated some extension methods
* Working on example app
* Add more customization to background download notifications
* Some testing and bug fixes still required
* Update to documentation README still required

## [4.0.0-dev.3] - 2021/08/29

* Created automated tests
* Reworked `DownloadProgress()`, adding many more statistics
* Add way to rename existing store
* Large refactoring and reduction of code duplication
* Performance improvements
* Marked some experimental functionality as experimental, ready for release
* Added re-download prevention option
* Added sea tile removal
* Added compression option (needs manual testing)

## [3.0.2] - 2021/07/25

* Fix bug #20 (on GitHub)
* Updated README

## [4.0.0-dev.2] - 2021/07/20

* Bug fixes
* Re-introduction of tile count limiter
* Improve documentation

## [4.0.0-dev.1] - 2021/07/20

* Migrate to filesystem API
* Add basic preload surroundings widgets
* Fix bugs
* Improve documentation
* Allow manual control over `forceAlarmManager`, off by default
* Remove very old APIs
* Deprecate old APIs
* Removal of tile count limiter

## [3.0.1] - 2021/07/20

* Fix bug #17 (on GitHub)
* Removed an invalid example
* Updated README

## [3.0.0] - 2021/07/04

* Last quick fixes
* Publish to pub.dev
* Use AlarmManager for background tasks to resolve issues
* Deprecate old APIs

## [3.0.0-dev.2] - 2021/07/01

* Move to more appropriate date system for changelog
* Rewritten documentation
* Improved examples
* Improved easy shape chooser

## [3.0.0-dev.1] - 30/06/2021

* Huge refactoring to make methods easier to use and more flexible
* Addition of circle region
* Refactoring of square region
* Removal of tuple from main methods
* Addition of ability to exclude pure sea tiles
* Addition of multiple caching tables
* Performance improvements
* Add donation method
* Add GitHub actions
* Added easy shape chooser

## [2.0.2] - 04/06/2021

* Publish to pub.dev
* Null safety finalised

## [2.0.1] - 04/06/2021

* Attempt to publish (failed)

## [2.0.0] - 23/05/2021

* Increased default values (increased default cache limit (tiles) to 20000 and default cache duration to 31 days)
* Improved readme (added badges, simplified a calculation and increased detail on how to install and import)
* Re-organised file structure to match recommended layout
* Added changelog heading to please linter
* Fixed issues with WMS tile layer options

## [1.1.0] - 23/05/2021

* **DO NOT UPDATE TO THIS VERSION as there is a full new release coming soon**
* Enable sound null-safety (**Breaking Change:** Only SDK `>= 2.12.0` allowed)

## [1.0.1] - 09/04/2021

* Initial release
* First publish to pub.dev<|MERGE_RESOLUTION|>--- conflicted
+++ resolved
@@ -14,7 +14,6 @@
 
 # Changelog
 
-<<<<<<< HEAD
 ## [9.0.0] - 2023/XX/XX
 
 * Migrated to Flutter 3.10 and Dart 3
@@ -46,14 +45,11 @@
   * Removed update mechanism
   * Added user location tracking
 
+## [8.0.1] - 2023/07/29
+
+* Fixed bugs when generating tiles for `LineRegion`
+
 ## [8.0.0] - 2023/05/05
-=======
-## [8.0.1] - 2023/05/05
-
-* Fixed bugs when generating tiles for `LineRegion`
-
-## [8.0.0] - 2023/XX/XX
->>>>>>> f78df7a8
 
 * Bulk downloading has been rewritten to use a new implementation that generates tile coordinates at the same time as downloading tiles
   * `check`ing the number of tiles in a region now uses a significantly faster and more efficient implementation
