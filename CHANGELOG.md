--- conflicted
+++ resolved
@@ -1,6 +1,5 @@
 # Changelog
 
-<<<<<<< HEAD
 ## [4.0.0-dev.2] - 2021/07/20
 
 * Bug fixes
@@ -17,12 +16,11 @@
 * Remove very old APIs
 * Deprecate old APIs
 * Removal of tile count limiter
-=======
+
 ## [3.0.2] - 2021/07/25
 
 * Fix bug #20 (on GitHub)
 * Updated README
->>>>>>> 7648138d
 
 ## [3.0.1] - 2021/07/20
 
