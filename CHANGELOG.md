--- conflicted
+++ resolved
@@ -18,7 +18,6 @@
 
 # Changelog
 
-<<<<<<< HEAD
 ## [10.0.0] - "Better Browsing" - 2024/XX/XX
 
 This update builds on v9 to fully embrace the new many-to-many relationship between tiles and stores, which allows for more flexibility when constructing the `FMTCTileProvider`.  
@@ -56,11 +55,10 @@
 * Other generic improvements (performance, stability, and documentation)
 
 * Brand new example app to (partially!) showcase the new levels of flexibility and customizability
-=======
+
 ## [9.1.4] - 2024/12/05
 
 * Fixed bug in `removeTilesOlderThan` where actually tiles newer than the specified expiry were being removed ([#172](https://github.com/JaffaKetchup/flutter_map_tile_caching/issues/172))
->>>>>>> ea6686e5
 
 ## [9.1.3] - 2024/08/19
 
