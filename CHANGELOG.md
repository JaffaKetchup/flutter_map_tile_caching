--- conflicted
+++ resolved
@@ -18,7 +18,6 @@
 
 # Changelog
 
-<<<<<<< HEAD
 ## [10.0.0] - 2024/XX/XX
 
 This update builds on v9 to fully embrace the new many-to-many relationship between tiles and stores, which allows for more flexibility when constructing the `FMTCTileProvider`.  
@@ -36,12 +35,11 @@
 * Replaced `obscureQueryParams` with more flexible `urlTransformer` (and static `urlTransformerOmitKeyValues` utility method to provide old behaviour)
 * Removed deprecated remnants from v9.*
 * Other generic improvements
-=======
+
 ## [9.1.1] - 2024/07/16
 
 * Fixed bug where errors within the import functionality would not be catchable by the original invoker
 * Minor other improvements
->>>>>>> 9268675e
 
 ## [9.1.0] - 2024/05/27
 
