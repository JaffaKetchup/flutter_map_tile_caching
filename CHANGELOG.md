--- conflicted
+++ resolved
@@ -18,19 +18,17 @@
 
 # Changelog
 
-<<<<<<< HEAD
-## [11.0.0-dev.1] - 2025/03/09
+## [11.0.0-dev.2] - 2025/03/09
 
 * Change `FMTCTileProvider.provideTile` arguments  
   Require a tile's URL & optional coordinates; instead of required coordinates and required `TileLayer`
 * Fixed overly-aggressive Flutter-side tile image caching which prevented changes to `TileLayer.urlTemplate` from updating the displayed tiles
-=======
-## [10.1.1] - 2025/02/03
+
+## [10.1.1] - 2025/03/09
 
 * Fixed bug where import operation fatally crashed on some iOS devices  
   This appears to be an [ObjectBox issue](https://github.com/objectbox/objectbox-dart/issues/654) where streaming the results of a database query caused the crash. Instead, FMTC now uses a custom chunking system to avoid streaming and also avoid loading potentially many tiles into memory.
 * Improved performance of import operation
->>>>>>> 022bbe0d
 
 ## [10.1.0] - 2025/02/02
 
