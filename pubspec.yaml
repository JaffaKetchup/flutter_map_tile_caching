--- conflicted
+++ resolved
@@ -12,10 +12,6 @@
 dependencies:
   flutter:
     sdk: flutter
-<<<<<<< HEAD
-  background_fetch: ^1.0.0
-  flutter_local_notifications: ^6.0.0
-=======
 
   background_fetch: ^1.0.3
   battery_info: ^1.0.8
@@ -23,7 +19,6 @@
   collection: ^1.15.0
   connectivity_plus: ^2.2.1
   flutter_local_notifications: ^9.3.2
->>>>>>> 8b85dde9
   flutter_map: ^0.14.0
   http: ^0.13.3
   ini: ^2.1.0
