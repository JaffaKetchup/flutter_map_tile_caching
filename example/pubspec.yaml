--- conflicted
+++ resolved
@@ -2,12 +2,7 @@
 description: The example application for 'flutter_map_tile_caching', showcasing
   it's functionality and use-cases.
 publish_to: "none"
-
-<<<<<<< HEAD
 version: 10.0.0
-=======
-version: 9.1.4
->>>>>>> ea6686e5
 
 environment:
   sdk: ">=3.3.0 <4.0.0"
